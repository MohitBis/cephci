--- conflicted
+++ resolved
@@ -1183,26 +1183,6 @@
 
         return self.run_ceph_command(cmd=cmd)
 
-<<<<<<< HEAD
-    def get_daemon_status(self, daemon_type, daemon_id) -> tuple:
-        """
-        Returns the status of a specific daemon using ceph orch ps utility
-        Usage: orch ps --daemon_type <> --daemon_id <>
-        Args:
-            daemon_type: type of daemon known to orchestrator
-            daemon_id: id of daemon provided in daemon_type
-        Returns: tuple containing status of the daemon (0 or 1) and
-                 status description (running or stopped)
-        """
-
-        cmd_ = (
-            f"ceph orch ps --daemon_type {daemon_type} "
-            f"--daemon_id {daemon_id} --refresh"
-        )
-        orch_ps_out = self.run_ceph_command(cmd=cmd_)[0]
-        log.debug(orch_ps_out)
-        return orch_ps_out["status"], orch_ps_out["status_desc"]
-=======
     def get_osd_df_stats(
         self, tree: bool = False, filter_by: str = None, filter: str = None
     ) -> dict:
@@ -1223,4 +1203,22 @@
             cmd += " " + filter
 
         return self.run_ceph_command(cmd=cmd)
->>>>>>> b7bf3bea
+
+    def get_daemon_status(self, daemon_type, daemon_id) -> tuple:
+        """
+        Returns the status of a specific daemon using ceph orch ps utility
+        Usage: orch ps --daemon_type <> --daemon_id <>
+        Args:
+            daemon_type: type of daemon known to orchestrator
+            daemon_id: id of daemon provided in daemon_type
+        Returns: tuple containing status of the daemon (0 or 1) and
+                 status description (running or stopped)
+        """
+
+        cmd_ = (
+            f"ceph orch ps --daemon_type {daemon_type} "
+            f"--daemon_id {daemon_id} --refresh"
+        )
+        orch_ps_out = self.run_ceph_command(cmd=cmd_)[0]
+        log.debug(orch_ps_out)
+        return orch_ps_out["status"], orch_ps_out["status_desc"]